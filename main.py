--- conflicted
+++ resolved
@@ -2,12 +2,8 @@
 from typing import Dict, Any, List
 import chromadb
 from tinfoil import TinfoilAI
-<<<<<<< HEAD
 #from openai import OpenAI
-
-=======
 import argparse
->>>>>>> dfcec54e
 
 from embedding import chunk_messages
 from embedding.db import get_embedding_collection, add_chunks_to_chroma, query_messages
